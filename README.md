--- conflicted
+++ resolved
@@ -23,10 +23,5 @@
 object with the  genes expression and coordinates of each cell.
 
 ### Citation 
-<<<<<<< HEAD
- A point cloud segmentation framework for image-based spatial transcriptomics
-Thomas Defard, Hugo Laporte, Mallick Ayan, Soulier Juliette, Sandra Curras-Alonso, Christian Weber, Florian Massip, José-Arturo Londoño-Vallejo, Charles Fouillade, Florian Mueller, Thomas Walter
-bioRxiv 2023.12.01.569528; doi: https://doi.org/10.1101/2023.12.01.569528 
-=======
+
 A point cloud segmentation framework for image-based spatial transcriptomic, Defard et al bioRxiv 2023.12.01.569528; doi: https://doi.org/10.1101/2023.12.01.569528
->>>>>>> 74a323fb
